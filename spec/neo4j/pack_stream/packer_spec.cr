require "../../../spec_helper"

require "../../../src/neo4j/pack_stream/packer"
require "../../../src/neo4j/type"

module Neo4j
  module PackStream
    describe Packer do
      it "serializes hashes over 4 bits in length" do
        hash = {
          key_00: "value",
          key_01: "value",
          key_02: "value",
          key_03: "value",
          key_04: "value",
          key_05: "value",
          key_06: "value",
          key_07: "value",
          key_08: "value",
          key_09: "value",
          key_0A: "value",
          key_0B: "value",
          key_0C: "value",
          key_0D: "value",
          key_0E: "value",
          key_0F: "value",
          key_10: "value",
        }.to_h.transform_keys(&.to_s)

        unpack(pack(hash)).should eq hash
      end

      {
<<<<<<< HEAD
        Point2D.new(x: 1, y: 2),
        Point3D.new(x: 1, y: 2, z: 3),
        LatLng.new(latitude: 12.34, longitude: 56.78),
        Node.new(
          id: 123,
          labels: ["Foo"],
          properties: {
            "foo" => "bar",
            "answer" => 42,
            "contrived" => true,
          } of String => Type,
        ),
        Relationship.new(
          id: 123,
          start: 456,
          end: 789,
          type: "OMG_LOL",
          properties: {
            "one" => 1,
          } of String => Type,
        ),
      }.each do |value|
        it "serializes and deserializes #{value.class}" do
          io = IO::Memory.new
          packer = Packer.new(io)
          unpacker = Unpacker.new(io)

          packer.write value
          io.rewind
          unpacker.read_value.should eq value
=======
        0_i8,
        -1_i8,
        -17_i8,
        1_i8,
        Int8::MAX,
        Int8::MIN,

        0_i16,
        -1_i16,
        1_i16,
        Int8::MIN.to_i16 - 1,
        Int8::MAX.to_i16 + 1,
        Int16::MIN,
        Int16::MAX,

        0_i32,
        -1_i32,
        1_i32,
        Int16::MIN.to_i32 - 1,
        Int16::MAX.to_i32 + 1,
        Int32::MIN,
        Int32::MAX,

        0__i64,
        -1_i64,
        1__i64,
        Int32::MIN.to_i64 - 1,
        Int32::MAX.to_i64 + 1,
        Int64::MIN,
        Int64::MAX,
      }.each do |int|
        it "serializes #{int}" do
          unpack(pack(int)).should eq int
>>>>>>> 3b1ce78e
        end
      end
    end
  end
end<|MERGE_RESOLUTION|>--- conflicted
+++ resolved
@@ -31,38 +31,6 @@
       end
 
       {
-<<<<<<< HEAD
-        Point2D.new(x: 1, y: 2),
-        Point3D.new(x: 1, y: 2, z: 3),
-        LatLng.new(latitude: 12.34, longitude: 56.78),
-        Node.new(
-          id: 123,
-          labels: ["Foo"],
-          properties: {
-            "foo" => "bar",
-            "answer" => 42,
-            "contrived" => true,
-          } of String => Type,
-        ),
-        Relationship.new(
-          id: 123,
-          start: 456,
-          end: 789,
-          type: "OMG_LOL",
-          properties: {
-            "one" => 1,
-          } of String => Type,
-        ),
-      }.each do |value|
-        it "serializes and deserializes #{value.class}" do
-          io = IO::Memory.new
-          packer = Packer.new(io)
-          unpacker = Unpacker.new(io)
-
-          packer.write value
-          io.rewind
-          unpacker.read_value.should eq value
-=======
         0_i8,
         -1_i8,
         -17_i8,
@@ -96,7 +64,40 @@
       }.each do |int|
         it "serializes #{int}" do
           unpack(pack(int)).should eq int
->>>>>>> 3b1ce78e
+        end
+      end
+
+      {
+        Point2D.new(x: 1, y: 2),
+        Point3D.new(x: 1, y: 2, z: 3),
+        LatLng.new(latitude: 12.34, longitude: 56.78),
+        Node.new(
+          id: 123,
+          labels: ["Foo"],
+          properties: {
+            "foo" => "bar",
+            "answer" => 42,
+            "contrived" => true,
+          } of String => Type,
+        ),
+        Relationship.new(
+          id: 123,
+          start: 456,
+          end: 789,
+          type: "OMG_LOL",
+          properties: {
+            "one" => 1,
+          } of String => Type,
+        ),
+      }.each do |value|
+        it "serializes and deserializes #{value.class}" do
+          io = IO::Memory.new
+          packer = Packer.new(io)
+          unpacker = Unpacker.new(io)
+
+          packer.write value
+          io.rewind
+          unpacker.read_value.should eq value
         end
       end
     end
